#
# Copyright (c) 2024–2025, Daily
#
# SPDX-License-Identifier: BSD 2-Clause License
#

import asyncio
import time
import warnings
from concurrent.futures import ThreadPoolExecutor
from dataclasses import dataclass
from typing import Any, Awaitable, Callable, Dict, Mapping, Optional

import aiohttp
from loguru import logger
from pydantic import BaseModel

from pipecat.audio.utils import create_default_resampler
from pipecat.audio.vad.vad_analyzer import VADAnalyzer, VADParams
from pipecat.frames.frames import (
    CancelFrame,
    EndFrame,
    ErrorFrame,
    Frame,
    InputAudioRawFrame,
    InterimTranscriptionFrame,
    OutputAudioRawFrame,
    OutputImageRawFrame,
    SpriteFrame,
    StartFrame,
    TranscriptionFrame,
    TransportMessageFrame,
    TransportMessageUrgentFrame,
    UserAudioRawFrame,
    UserImageRawFrame,
    UserImageRequestFrame,
)
from pipecat.processors.frame_processor import FrameDirection
from pipecat.transcriptions.language import Language
from pipecat.transports.base_input import BaseInputTransport
from pipecat.transports.base_output import BaseOutputTransport
from pipecat.transports.base_transport import BaseTransport, TransportParams
from pipecat.utils.asyncio import BaseTaskManager

try:
    from daily import (
        AudioData,
        CallClient,
        CustomAudioSource,
        Daily,
        EventHandler,
        VideoFrame,
        VirtualCameraDevice,
        VirtualMicrophoneDevice,
        VirtualSpeakerDevice,
    )
except ModuleNotFoundError as e:
    logger.error(f"Exception: {e}")
    logger.error(
        "In order to use the Daily transport, you need to `pip install pipecat-ai[daily]`."
    )
    raise Exception(f"Missing module: {e}")

VAD_RESET_PERIOD_MS = 2000


@dataclass
class DailyTransportMessageFrame(TransportMessageFrame):
    """Frame for transport messages in Daily calls.

    Attributes:
        participant_id: Optional ID of the participant this message is for/from.
    """

    participant_id: Optional[str] = None


@dataclass
class DailyTransportMessageUrgentFrame(TransportMessageUrgentFrame):
    """Frame for urgent transport messages in Daily calls.

    Attributes:
        participant_id: Optional ID of the participant this message is for/from.
    """

    participant_id: Optional[str] = None


class WebRTCVADAnalyzer(VADAnalyzer):
    """Voice Activity Detection analyzer using WebRTC.

    Implements voice activity detection using Daily's native WebRTC VAD.

    Args:
        sample_rate: Audio sample rate in Hz.
        params: VAD configuration parameters (VADParams).
    """

    def __init__(self, *, sample_rate: Optional[int] = None, params: VADParams = VADParams()):
        super().__init__(sample_rate=sample_rate, params=params)

        self._webrtc_vad = Daily.create_native_vad(
            reset_period_ms=VAD_RESET_PERIOD_MS, sample_rate=self.sample_rate, channels=1
        )
        logger.debug("Loaded native WebRTC VAD")

    def num_frames_required(self) -> int:
        return int(self.sample_rate / 100.0)

    def voice_confidence(self, buffer) -> float:
        confidence = 0
        if len(buffer) > 0:
            confidence = self._webrtc_vad.analyze_frames(buffer)
        return confidence


class DailyDialinSettings(BaseModel):
    """Settings for Daily's dial-in functionality.

    Attributes:
        call_id: CallId is represented by UUID and represents the sessionId in the SIP Network.
        call_domain: Call Domain is represented by UUID and represents your Daily Domain on the SIP Network.
    """

    call_id: str = ""
    call_domain: str = ""


class DailyTranscriptionSettings(BaseModel):
    """Configuration settings for Daily's transcription service.

    Attributes:
        language: ISO language code for transcription (e.g. "en").
        model: Transcription model to use (e.g. "nova-2-general").
        profanity_filter: Whether to filter profanity from transcripts.
        redact: Whether to redact sensitive information.
        endpointing: Whether to use endpointing to determine speech segments.
        punctuate: Whether to add punctuation to transcripts.
        includeRawResponse: Whether to include raw response data.
        extra: Additional parameters passed to the Deepgram transcription service.
    """

    language: str = "en"
    model: str = "nova-2-general"
    profanity_filter: bool = True
    redact: bool = False
    endpointing: bool = True
    punctuate: bool = True
    includeRawResponse: bool = True
    extra: Mapping[str, Any] = {"interim_results": True}


class DailyParams(TransportParams):
    """Configuration parameters for Daily transport.

    Args:
        api_url: Daily API base URL
        api_key: Daily API authentication key
        dialin_settings: Optional settings for dial-in functionality
        camera_out_enabled: Whether to enable the main camera output track. If enabled, it still needs `video_out_enabled=True`
        microphone_out_enabled: Whether to enable the main microphone track. If enabled, it still needs `audio_out_enabled=True`
        transcription_enabled: Whether to enable speech transcription
        transcription_settings: Configuration for transcription service
    """

    api_url: str = "https://api.daily.co/v1"
    api_key: str = ""
    dialin_settings: Optional[DailyDialinSettings] = None
    camera_out_enabled: bool = True
    microphone_out_enabled: bool = True
    transcription_enabled: bool = False
    transcription_settings: DailyTranscriptionSettings = DailyTranscriptionSettings()


class DailyCallbacks(BaseModel):
    """Callback handlers for Daily events.

    Attributes:
        on_joined: Called when bot successfully joined a room.
        on_left: Called when bot left a room.
        on_error: Called when an error occurs.
        on_app_message: Called when receiving an app message.
        on_call_state_updated: Called when call state changes.
        on_client_connected: Called when a client (participant) connects.
        on_client_disconnected: Called when a client (participant) disconnects.
        on_dialin_connected: Called when dial-in is connected.
        on_dialin_ready: Called when dial-in is ready.
        on_dialin_stopped: Called when dial-in is stopped.
        on_dialin_error: Called when dial-in encounters an error.
        on_dialin_warning: Called when dial-in has a warning.
        on_dialout_answered: Called when dial-out is answered.
        on_dialout_connected: Called when dial-out is connected.
        on_dialout_stopped: Called when dial-out is stopped.
        on_dialout_error: Called when dial-out encounters an error.
        on_dialout_warning: Called when dial-out has a warning.
        on_participant_joined: Called when a participant joins.
        on_participant_left: Called when a participant leaves.
        on_participant_updated: Called when participant info is updated.
        on_transcription_message: Called when receiving transcription.
        on_recording_started: Called when recording starts.
        on_recording_stopped: Called when recording stops.
        on_recording_error: Called when recording encounters an error.
    """

    on_joined: Callable[[Mapping[str, Any]], Awaitable[None]]
    on_left: Callable[[], Awaitable[None]]
    on_error: Callable[[str], Awaitable[None]]
    on_app_message: Callable[[Any, str], Awaitable[None]]
    on_call_state_updated: Callable[[str], Awaitable[None]]
    on_client_connected: Callable[[Mapping[str, Any]], Awaitable[None]]
    on_client_disconnected: Callable[[Mapping[str, Any]], Awaitable[None]]
    on_dialin_connected: Callable[[Any], Awaitable[None]]
    on_dialin_ready: Callable[[str], Awaitable[None]]
    on_dialin_stopped: Callable[[Any], Awaitable[None]]
    on_dialin_error: Callable[[Any], Awaitable[None]]
    on_dialin_warning: Callable[[Any], Awaitable[None]]
    on_dialout_answered: Callable[[Any], Awaitable[None]]
    on_dialout_connected: Callable[[Any], Awaitable[None]]
    on_dialout_stopped: Callable[[Any], Awaitable[None]]
    on_dialout_error: Callable[[Any], Awaitable[None]]
    on_dialout_warning: Callable[[Any], Awaitable[None]]
    on_participant_joined: Callable[[Mapping[str, Any]], Awaitable[None]]
    on_participant_left: Callable[[Mapping[str, Any], str], Awaitable[None]]
    on_participant_updated: Callable[[Mapping[str, Any]], Awaitable[None]]
    on_transcription_message: Callable[[Mapping[str, Any]], Awaitable[None]]
    on_recording_started: Callable[[Mapping[str, Any]], Awaitable[None]]
    on_recording_stopped: Callable[[str], Awaitable[None]]
    on_recording_error: Callable[[str, str], Awaitable[None]]


def completion_callback(future):
    def _callback(*args):
        def set_result(future, *args):
            try:
                if len(args) > 1:
                    future.set_result(args)
                else:
                    future.set_result(*args)
            except asyncio.InvalidStateError:
                pass

        future.get_loop().call_soon_threadsafe(set_result, future, *args)

    return _callback


class DailyTransportClient(EventHandler):
    """Core client for interacting with Daily's API.

    Manages the connection to Daily rooms and handles all low-level API interactions.

    Args:
        room_url: URL of the Daily room to connect to.
        token: Optional authentication token for the room.
        bot_name: Display name for the bot in the call.
        params: Configuration parameters (DailyParams).
        callbacks: Event callback handlers (DailyCallbacks).
        transport_name: Name identifier for the transport.
    """

    _daily_initialized: bool = False

    # This is necessary to override EventHandler's __new__ method.
    def __new__(cls, *args, **kwargs):
        return super().__new__(cls)

    def __init__(
        self,
        room_url: str,
        token: Optional[str],
        bot_name: str,
        params: DailyParams,
        callbacks: DailyCallbacks,
        transport_name: str,
    ):
        super().__init__()

        if not DailyTransportClient._daily_initialized:
            DailyTransportClient._daily_initialized = True
            Daily.init()

        self._room_url: str = room_url
        self._token: Optional[str] = token
        self._bot_name: str = bot_name
        self._params: DailyParams = params
        self._callbacks = callbacks
        self._transport_name = transport_name

        self._participant_id: str = ""
        self._audio_renderers = {}
        self._video_renderers = {}
        self._transcription_ids = []
        self._transcription_status = None

        self._joining = False
        self._joined = False
        self._joined_event = asyncio.Event()
        self._leave_counter = 0

        self._task_manager: Optional[BaseTaskManager] = None

        # We use the executor to cleanup the client. We just do it from one
        # place, so only one thread is really needed.
        self._executor = ThreadPoolExecutor(max_workers=1)

        self._client: CallClient = CallClient(event_handler=self)

        # We use a separate task to execute the callbacks, otherwise if we call
        # a `CallClient` function and wait for its completion this will
        # currently result in a deadlock. This is because `_call_async_callback`
        # can be used inside `CallClient` event handlers which are holding the
        # GIL in `daily-python`. So if the `callback` passed here makes a
        # `CallClient` call and waits for it to finish using completions (and a
        # future) we will deadlock because completions use event handlers (which
        # are holding the GIL).
        self._callback_queue = asyncio.Queue()
        self._callback_task = None

        # Input and ouput sample rates. They will be initialize on setup().
        self._in_sample_rate = 0
        self._out_sample_rate = 0

        self._camera: Optional[VirtualCameraDevice] = None
        self._mic: Optional[VirtualMicrophoneDevice] = None
        self._speaker: Optional[VirtualSpeakerDevice] = None
        self._audio_sources: Dict[str, CustomAudioSource] = {}

    def _camera_name(self):
        return f"camera-{self}"

    def _mic_name(self):
        return f"mic-{self}"

    def _speaker_name(self):
        return f"speaker-{self}"

    @property
    def room_url(self) -> str:
        return self._room_url

    @property
    def participant_id(self) -> str:
        return self._participant_id

    @property
    def in_sample_rate(self) -> int:
        return self._in_sample_rate

    @property
    def out_sample_rate(self) -> int:
        return self._out_sample_rate

    async def send_message(self, frame: TransportMessageFrame | TransportMessageUrgentFrame):
        if not self._joined:
            return

        participant_id = None
        if isinstance(frame, (DailyTransportMessageFrame, DailyTransportMessageUrgentFrame)):
            participant_id = frame.participant_id

        future = self._get_event_loop().create_future()
        self._client.send_app_message(
            frame.message, participant_id, completion=completion_callback(future)
        )
        await future

    async def read_next_audio_frame(self) -> Optional[InputAudioRawFrame]:
        if not self._speaker:
            return None

        sample_rate = self._in_sample_rate
        num_channels = self._params.audio_in_channels
        num_frames = int(sample_rate / 100) * 2  # 20ms of audio

        future = self._get_event_loop().create_future()
        self._speaker.read_frames(num_frames, completion=completion_callback(future))
        audio = await future

        if len(audio) > 0:
            return InputAudioRawFrame(
                audio=audio, sample_rate=sample_rate, num_channels=num_channels
            )
        else:
            # If we don't read any audio it could be there's no participant
            # connected. daily-python will return immediately if that's the
            # case, so let's sleep for a little bit (i.e. busy wait).
            await asyncio.sleep(0.01)
            return None

    async def register_audio_destination(self, destination: str):
        self._audio_sources[destination] = await self.add_custom_audio_track(destination)
        self._client.update_publishing({"customAudio": {destination: True}})

    async def write_raw_audio_frames(self, frames: bytes, destination: Optional[str] = None):
        future = self._get_event_loop().create_future()
        if not destination and self._mic:
            self._mic.write_frames(frames, completion=completion_callback(future))
        elif destination and destination in self._audio_sources:
            source = self._audio_sources[destination]
            source.write_frames(frames, completion=completion_callback(future))
        else:
            logger.warning(f"{self} unable to write audio frames to destination [{destination}]")
            future.set_result(None)
        await future

    async def write_raw_video_frame(
        self, frame: OutputImageRawFrame, destination: Optional[str] = None
    ):
        if not destination and self._camera:
            self._camera.write_frame(frame.image)

    async def setup(self, frame: StartFrame):
        self._in_sample_rate = self._params.audio_in_sample_rate or frame.audio_in_sample_rate
        self._out_sample_rate = self._params.audio_out_sample_rate or frame.audio_out_sample_rate

        if self._params.video_out_enabled and not self._camera:
            self._camera = Daily.create_camera_device(
                self._camera_name(),
                width=self._params.video_out_width,
                height=self._params.video_out_height,
                color_format=self._params.video_out_color_format,
            )

        if self._params.audio_out_enabled and not self._mic:
            self._mic = Daily.create_microphone_device(
                self._mic_name(),
                sample_rate=self._out_sample_rate,
                channels=self._params.audio_out_channels,
                non_blocking=True,
            )

        if self._params.audio_in_enabled and not self._speaker:
            self._speaker = Daily.create_speaker_device(
                self._speaker_name(),
                sample_rate=self._in_sample_rate,
                channels=self._params.audio_in_channels,
                non_blocking=True,
            )
            Daily.select_speaker_device(self._speaker_name())

        if not self._task_manager:
            self._task_manager = frame.task_manager
            self._callback_task = self._task_manager.create_task(
                self._callback_task_handler(),
                f"{self}::callback_task",
            )

    async def join(self):
        # Transport already joined or joining, ignore.
        if self._joined or self._joining:
            # Increment leave counter if we already joined.
            self._leave_counter += 1
            return

        logger.info(f"Joining {self._room_url}")
        self._joining = True

        # For performance reasons, never subscribe to video streams (unless a
        # video renderer is registered).
        self._client.update_subscription_profiles(
            {"base": {"camera": "unsubscribed", "screenVideo": "unsubscribed"}}
        )

        self._client.set_user_name(self._bot_name)

        try:
            (data, error) = await self._join()

            if not error:
                self._joined = True
                self._joining = False
                # Increment leave counter if we successfully joined.
                self._leave_counter += 1

                logger.info(f"Joined {self._room_url}")

                if self._params.transcription_enabled:
                    await self._start_transcription()

                await self._callbacks.on_joined(data)

                self._joined_event.set()
            else:
                error_msg = f"Error joining {self._room_url}: {error}"
                logger.error(error_msg)
                await self._callbacks.on_error(error_msg)
        except asyncio.TimeoutError:
            error_msg = f"Time out joining {self._room_url}"
            logger.error(error_msg)
            self._joining = False
            await self._callbacks.on_error(error_msg)

    async def _start_transcription(self):
        if not self._token:
            logger.warning("Transcription can't be started without a room token")
            return

        logger.info(f"Enabling transcription with settings {self._params.transcription_settings}")

        future = self._get_event_loop().create_future()
        self._client.start_transcription(
            settings=self._params.transcription_settings.model_dump(exclude_none=True),
            completion=completion_callback(future),
        )
        error = await future
        if error:
            logger.error(f"Unable to start transcription: {error}")
            return

    async def _join(self):
        future = self._get_event_loop().create_future()

        camera_enabled = self._params.video_out_enabled and self._params.camera_out_enabled
        microphone_enabled = self._params.audio_out_enabled and self._params.microphone_out_enabled

        self._client.join(
            self._room_url,
            self._token,
            completion=completion_callback(future),
            client_settings={
                "inputs": {
                    "camera": {
                        "isEnabled": camera_enabled,
                        "settings": {
                            "deviceId": self._camera_name(),
                        },
                    },
                    "microphone": {
                        "isEnabled": microphone_enabled,
                        "settings": {
                            "deviceId": self._mic_name(),
                            "customConstraints": {
                                "autoGainControl": {"exact": False},
                                "echoCancellation": {"exact": False},
                                "noiseSuppression": {"exact": False},
                            },
                        },
                    },
                },
                "publishing": {
                    "camera": {
                        "sendSettings": {
                            "maxQuality": "low",
                            "encodings": {
                                "low": {
                                    "maxBitrate": self._params.video_out_bitrate,
                                    "maxFramerate": self._params.video_out_framerate,
                                }
                            },
                        }
                    },
                    "microphone": {
                        "sendSettings": {
                            "channelConfig": "stereo"
                            if self._params.audio_out_channels == 2
                            else "mono",
                            "bitrate": self._params.audio_out_bitrate,
                        }
                    },
                },
            },
        )

        return await asyncio.wait_for(future, timeout=10)

    async def leave(self):
        # Decrement leave counter when leaving.
        self._leave_counter -= 1

        # Transport not joined, ignore.
        if not self._joined or self._leave_counter > 0:
            return

        self._joined = False
        self._joined_event.clear()

        logger.info(f"Leaving {self._room_url}")

        if self._params.transcription_enabled:
            await self._stop_transcription()

        try:
            error = await self._leave()
            if not error:
                logger.info(f"Left {self._room_url}")
                await self._callbacks.on_left()
            else:
                error_msg = f"Error leaving {self._room_url}: {error}"
                logger.error(error_msg)
                await self._callbacks.on_error(error_msg)
        except asyncio.TimeoutError:
            error_msg = f"Time out leaving {self._room_url}"
            logger.error(error_msg)
            await self._callbacks.on_error(error_msg)

    async def _stop_transcription(self):
        if not self._token:
            return
        future = self._get_event_loop().create_future()
        self._client.stop_transcription(completion=completion_callback(future))
        error = await future
        if error:
            logger.error(f"Unable to stop transcription: {error}")

    async def _leave(self):
        future = self._get_event_loop().create_future()
        self._client.leave(completion=completion_callback(future))
        return await asyncio.wait_for(future, timeout=10)

    async def cleanup(self):
        if self._callback_task and self._task_manager:
            await self._task_manager.cancel_task(self._callback_task)
            self._callback_task = None
        # Make sure we don't block the event loop in case `client.release()`
        # takes extra time.
        await self._get_event_loop().run_in_executor(self._executor, self._cleanup)

    def _cleanup(self):
        if self._client:
            self._client.release()
            self._client = None

    def participants(self):
        return self._client.participants()

    def participant_counts(self):
        return self._client.participant_counts()

    async def start_dialout(self, settings):
        future = self._get_event_loop().create_future()
        self._client.start_dialout(settings, completion=completion_callback(future))
        await future

    async def stop_dialout(self, participant_id):
        future = self._get_event_loop().create_future()
        self._client.stop_dialout(participant_id, completion=completion_callback(future))
        await future

    async def send_dtmf(self, settings):
        future = self._get_event_loop().create_future()
        self._client.send_dtmf(settings, completion=completion_callback(future))
        await future

    async def sip_call_transfer(self, settings):
        future = self._get_event_loop().create_future()
        self._client.sip_call_transfer(settings, completion=completion_callback(future))
        await future

    async def sip_refer(self, settings):
        future = self._get_event_loop().create_future()
        self._client.sip_refer(settings, completion=completion_callback(future))
        await future

    async def start_recording(self, streaming_settings, stream_id, force_new):
        future = self._get_event_loop().create_future()
        self._client.start_recording(
            streaming_settings, stream_id, force_new, completion=completion_callback(future)
        )
        await future

    async def stop_recording(self, stream_id):
        future = self._get_event_loop().create_future()
        self._client.stop_recording(stream_id, completion=completion_callback(future))
        await future

    async def send_prebuilt_chat_message(self, message: str, user_name: Optional[str] = None):
        if not self._joined:
            return

        future = self._get_event_loop().create_future()
        self._client.send_prebuilt_chat_message(
            message, user_name=user_name, completion=completion_callback(future)
        )
        await future

    async def capture_participant_transcription(self, participant_id: str):
        if not self._params.transcription_enabled:
            return

        self._transcription_ids.append(participant_id)
        if self._joined and self._transcription_status:
            await self.update_transcription(self._transcription_ids)

    async def capture_participant_audio(
        self,
        participant_id: str,
        callback: Callable,
        audio_source: str = "microphone",
    ):
        # Only enable the desired audio source subscription on this participant.
        if audio_source in ("microphone", "screenAudio"):
            media = {"media": {audio_source: "subscribed"}}
        else:
            media = {"media": {"customAudio": {audio_source: "subscribed"}}}

        await self.update_subscriptions(participant_settings={participant_id: media})

        self._audio_renderers[participant_id] = {audio_source: callback}

        self._client.set_audio_renderer(
            participant_id,
            self._audio_data_received,
            audio_source=audio_source,
        )

    async def capture_participant_video(
        self,
        participant_id: str,
        callback: Callable,
        framerate: int = 30,
        video_source: str = "camera",
        color_format: str = "RGB",
    ):
        # Only enable the desired audio source subscription on this participant.
        if video_source in ("camera", "screenVideo"):
            media = {"media": {video_source: "subscribed"}}
        else:
            media = {"media": {"customVideo": {video_source: "subscribed"}}}

        await self.update_subscriptions(participant_settings={participant_id: media})

        self._video_renderers[participant_id] = {video_source: callback}

        self._client.set_video_renderer(
            participant_id,
            self._video_frame_received,
            video_source=video_source,
            color_format=color_format,
        )

    async def add_custom_audio_track(self, track_name: str) -> CustomAudioSource:
        future = self._get_event_loop().create_future()

        audio_source = CustomAudioSource(self._out_sample_rate, 1)
        self._client.add_custom_audio_track(
            track_name=track_name,
            audio_source=audio_source,
            completion=completion_callback(future),
        )

        await future

        return audio_source

    async def update_transcription(self, participants=None, instance_id=None):
        future = self._get_event_loop().create_future()
        self._client.update_transcription(
            participants, instance_id, completion=completion_callback(future)
        )
        await future

    async def update_subscriptions(self, participant_settings=None, profile_settings=None):
        future = self._get_event_loop().create_future()
        self._client.update_subscriptions(
            participant_settings=participant_settings,
            profile_settings=profile_settings,
            completion=completion_callback(future),
        )
        await future

    async def update_publishing(self, publishing_settings: Mapping[str, Any]):
        future = self._get_event_loop().create_future()
        self._client.update_publishing(
            publishing_settings=publishing_settings,
            completion=completion_callback(future),
        )
        await future

    async def update_remote_participants(self, remote_participants: Mapping[str, Any]):
        future = self._get_event_loop().create_future()
        self._client.update_remote_participants(
            remote_participants=remote_participants, completion=completion_callback(future)
        )
        await future

    #
    #
    # Daily (EventHandler)
    #

    def on_app_message(self, message: Any, sender: str):
        self._call_async_callback(self._callbacks.on_app_message, message, sender)

    def on_call_state_updated(self, state: str):
        self._call_async_callback(self._callbacks.on_call_state_updated, state)

    def on_dialin_connected(self, data: Any):
        self._call_async_callback(self._callbacks.on_dialin_connected, data)

    def on_dialin_ready(self, sip_endpoint: str):
        self._call_async_callback(self._callbacks.on_dialin_ready, sip_endpoint)

    def on_dialin_stopped(self, data: Any):
        self._call_async_callback(self._callbacks.on_dialin_stopped, data)

    def on_dialin_error(self, data: Any):
        self._call_async_callback(self._callbacks.on_dialin_error, data)

    def on_dialin_warning(self, data: Any):
        self._call_async_callback(self._callbacks.on_dialin_warning, data)

    def on_dialout_answered(self, data: Any):
        self._call_async_callback(self._callbacks.on_dialout_answered, data)

    def on_dialout_connected(self, data: Any):
        self._call_async_callback(self._callbacks.on_dialout_connected, data)

    def on_dialout_stopped(self, data: Any):
        self._call_async_callback(self._callbacks.on_dialout_stopped, data)

    def on_dialout_error(self, data: Any):
        self._call_async_callback(self._callbacks.on_dialout_error, data)

    def on_dialout_warning(self, data: Any):
        self._call_async_callback(self._callbacks.on_dialout_warning, data)

    def on_participant_joined(self, participant):
        self._call_async_callback(self._callbacks.on_participant_joined, participant)

    def on_participant_left(self, participant, reason):
        self._call_async_callback(self._callbacks.on_participant_left, participant, reason)

    def on_participant_updated(self, participant):
        self._call_async_callback(self._callbacks.on_participant_updated, participant)

    def on_transcription_started(self, status):
        logger.debug(f"Transcription started: {status}")
        self._transcription_status = status
        self._call_async_callback(self.update_transcription, self._transcription_ids)

    def on_transcription_stopped(self, stopped_by, stopped_by_error):
        logger.debug("Transcription stopped")

    def on_transcription_error(self, message):
        logger.error(f"Transcription error: {message}")

    def on_transcription_message(self, message):
        self._call_async_callback(self._callbacks.on_transcription_message, message)

    def on_recording_started(self, status):
        logger.debug(f"Recording started: {status}")
        self._call_async_callback(self._callbacks.on_recording_started, status)

    def on_recording_stopped(self, stream_id):
        logger.debug(f"Recording stopped: {stream_id}")
        self._call_async_callback(self._callbacks.on_recording_stopped, stream_id)

    def on_recording_error(self, stream_id, message):
        logger.error(f"Recording error for {stream_id}: {message}")
        self._call_async_callback(self._callbacks.on_recording_error, stream_id, message)

    #
    # Daily (CallClient callbacks)
    #

    def _audio_data_received(self, participant_id: str, audio_data: AudioData, audio_source: str):
        callback = self._audio_renderers[participant_id][audio_source]
        self._call_async_callback(callback, participant_id, audio_data, audio_source)

    def _video_frame_received(
        self, participant_id: str, video_frame: VideoFrame, video_source: str
    ):
        callback = self._video_renderers[participant_id][video_source]
        self._call_async_callback(callback, participant_id, video_frame, video_source)

    def _call_async_callback(self, callback, *args):
        future = asyncio.run_coroutine_threadsafe(
            self._callback_queue.put((callback, *args)), self._get_event_loop()
        )
        future.result()

    async def _callback_task_handler(self):
        while True:
            # Wait to process any callback until we are joined.
            await self._joined_event.wait()
            (callback, *args) = await self._callback_queue.get()
            await callback(*args)

    def _get_event_loop(self) -> asyncio.AbstractEventLoop:
        if not self._task_manager:
            raise Exception(f"{self}: missing task manager (pipeline not started?)")
        return self._task_manager.get_event_loop()

    def __str__(self):
        return f"{self._transport_name}::DailyTransportClient"


class DailyInputTransport(BaseInputTransport):
    """Handles incoming media streams and events from Daily calls.

    Processes incoming audio, video, transcriptions and other events from Daily.

    Args:
        client: DailyTransportClient instance.
        params: Configuration parameters.
    """

    def __init__(
        self,
        transport: BaseTransport,
        client: DailyTransportClient,
        params: DailyParams,
        **kwargs,
    ):
        super().__init__(params, **kwargs)

        self._transport = transport
        self._client = client
        self._params = params

        self._video_renderers = {}

        # Dictionary to store the latest frames for each participant
        # Format: { participant_id: { "buffer": bytes, "size": (w,h), "format": "RGB" } }
        self._latest_frames = {}

        # Whether we have seen a StartFrame already.
        self._initialized = False

        # Task that gets audio data from a device or the network and queues it
        # internally to be processed.
        self._audio_in_task = None

        self._resampler = create_default_resampler()

        self._vad_analyzer: Optional[VADAnalyzer] = params.vad_analyzer

    @property
    def vad_analyzer(self) -> Optional[VADAnalyzer]:
        return self._vad_analyzer

    def start_audio_in_streaming(self):
        # Create audio task. It reads audio frames from Daily and push them
        # internally for VAD processing.
        if not self._audio_in_task and self._params.audio_in_enabled:
            logger.debug(f"Start receiving audio")
            self._audio_in_task = self.create_task(self._audio_in_task_handler())

    async def start(self, frame: StartFrame):
        # Setup client.
        await self._client.setup(frame)

        # Parent start.
        await super().start(frame)

        if self._initialized:
            return

        self._initialized = True

        # Join the room.
        await self._client.join()
        if self._params.audio_in_stream_on_start:
            self.start_audio_in_streaming()

    async def stop(self, frame: EndFrame):
        # Parent stop.
        await super().stop(frame)
        # Leave the room.
        await self._client.leave()
        # Stop audio thread.
        if self._audio_in_task and self._params.audio_in_enabled:
            await self.cancel_task(self._audio_in_task)
            self._audio_in_task = None

    async def cancel(self, frame: CancelFrame):
        # Parent stop.
        await super().cancel(frame)
        # Leave the room.
        await self._client.leave()
        # Stop audio thread.
        if self._audio_in_task and self._params.audio_in_enabled:
            await self.cancel_task(self._audio_in_task)
            self._audio_in_task = None

    async def cleanup(self):
        await super().cleanup()
        await self._client.cleanup()
        await self._transport.cleanup()

    #
    # FrameProcessor
    #

    async def process_frame(self, frame: Frame, direction: FrameDirection):
        await super().process_frame(frame, direction)

        if isinstance(frame, UserImageRequestFrame):
            await self.request_participant_image(frame)

    #
    # Frames
    #

    async def push_transcription_frame(self, frame: TranscriptionFrame | InterimTranscriptionFrame):
        await self.push_frame(frame)

    async def push_app_message(self, message: Any, sender: str):
        frame = DailyTransportMessageUrgentFrame(message=message, participant_id=sender)
        await self.push_frame(frame)

    #
    # Audio in
    #

    async def capture_participant_audio(
        self,
        participant_id: str,
        audio_source: str = "camera",
    ):
        await self._client.capture_participant_audio(
            participant_id, self._on_participant_audio_data, audio_source
        )

    async def _on_participant_audio_data(
        self, participant_id: str, audio: AudioData, audio_source: str
    ):
        resampled = await self._resampler.resample(
            audio.audio_frames, audio.sample_rate, self._client.out_sample_rate
        )

        frame = UserAudioRawFrame(
            user_id=participant_id,
            audio=resampled,
            sample_rate=self._client.out_sample_rate,
            num_channels=audio.num_channels,
        )
        frame.transport_source = audio_source
        await self.push_frame(frame)

    async def _audio_in_task_handler(self):
        while True:
            frame = await self._client.read_next_audio_frame()
            if frame:
                await self.push_audio_frame(frame)

    #
    # Camera in
    #

    async def capture_participant_video(
        self,
        participant_id: str,
        framerate: int = 30,
        video_source: str = "camera",
        color_format: str = "RGB",
    ):
        self._video_renderers[participant_id] = {
            video_source: {
                "framerate": framerate,
                "timestamp": 0,
                "render_next_frame": [],
            }
        }

        await self._client.capture_participant_video(
            participant_id, self._on_participant_video_frame, framerate, video_source, color_format
        )

    async def request_participant_image(self, frame: UserImageRequestFrame):
        if frame.user_id in self._video_renderers:
            self._video_renderers[frame.user_id]["render_next_frame"].append(frame)

<<<<<<< HEAD
    async def get_last_frame_for_participant(
        self, participant_id: str
    ):
        """
        Returns the most recently saved frame for this participant, or None if none stored.
        """
        return self._latest_frames.get(participant_id)

    async def _on_participant_video_frame(self, participant_id: str, buffer, size, format):
        # 1) Cache the frame in the _latest_frames dictionary
        self._latest_frames[participant_id] = {
            "buffer": buffer,
            "size": size,
            "format": format
        }

=======
    async def _on_participant_video_frame(
        self, participant_id: str, video_frame: VideoFrame, video_source: str
    ):
>>>>>>> 75d26163
        render_frame = False

        curr_time = time.time()
        prev_time = self._video_renderers[participant_id][video_source]["timestamp"]
        framerate = self._video_renderers[participant_id][video_source]["framerate"]

        # Some times we render frames because of a request.
        request_frame = None

        if framerate > 0:
            next_time = prev_time + 1 / framerate
            render_frame = (next_time - curr_time) < 0.1

        elif self._video_renderers[participant_id][video_source]["render_next_frame"]:
            request_frame = self._video_renderers[participant_id][video_source][
                "render_next_frame"
            ].pop(0)
            render_frame = True

        if render_frame:
            frame = UserImageRawFrame(
                user_id=participant_id,
                request=request_frame,
                image=video_frame.buffer,
                size=(video_frame.width, video_frame.height),
                format=video_frame.color_format,
            )
            frame.transport_source = video_source
            await self.push_frame(frame)
            self._video_renderers[participant_id][video_source]["timestamp"] = curr_time


class DailyOutputTransport(BaseOutputTransport):
    """Handles outgoing media streams and events to Daily calls.

    Manages sending audio, video and other data to Daily calls.

    Args:
        client: DailyTransportClient instance.
        params: Configuration parameters.
    """

    def __init__(
        self, transport: BaseTransport, client: DailyTransportClient, params: DailyParams, **kwargs
    ):
        super().__init__(params, **kwargs)

        self._transport = transport
        self._client = client

        # Whether we have seen a StartFrame already.
        self._initialized = False

    async def start(self, frame: StartFrame):
        # Setup client.
        await self._client.setup(frame)

        # Parent start.
        await super().start(frame)

        if self._initialized:
            return

        self._initialized = True

        # Join the room.
        await self._client.join()

    async def stop(self, frame: EndFrame):
        # Parent stop.
        await super().stop(frame)
        # Leave the room.
        await self._client.leave()

    async def cancel(self, frame: CancelFrame):
        # Parent stop.
        await super().cancel(frame)
        # Leave the room.
        await self._client.leave()

    async def cleanup(self):
        await super().cleanup()
        await self._client.cleanup()
        await self._transport.cleanup()

    async def send_message(self, frame: TransportMessageFrame | TransportMessageUrgentFrame):
        await self._client.send_message(frame)

    async def register_video_destination(self, destination: str):
        logger.warning(f"{self} registering video destinations is not supported yet")

    async def register_audio_destination(self, destination: str):
        await self._client.register_audio_destination(destination)

    async def write_raw_audio_frames(self, frames: bytes, destination: Optional[str] = None):
        await self._client.write_raw_audio_frames(frames, destination)

    async def write_raw_video_frame(
        self, frame: OutputImageRawFrame, destination: Optional[str] = None
    ):
        await self._client.write_raw_video_frame(frame, destination)


class DailyTransport(BaseTransport):
    """Transport implementation for Daily audio and video calls.

    Handles audio/video streaming, transcription, recordings, dial-in,
        dial-out, and call management through Daily's API.

    Args:
        room_url: URL of the Daily room to connect to.
        token: Optional authentication token for the room.
        bot_name: Display name for the bot in the call.
        params: Configuration parameters (DailyParams) for the transport.
        input_name: Optional name for the input transport.
        output_name: Optional name for the output transport.
    """

    def __init__(
        self,
        room_url: str,
        token: Optional[str],
        bot_name: str,
        params: DailyParams = DailyParams(),
        input_name: Optional[str] = None,
        output_name: Optional[str] = None,
    ):
        super().__init__(input_name=input_name, output_name=output_name)

        callbacks = DailyCallbacks(
            on_joined=self._on_joined,
            on_left=self._on_left,
            on_error=self._on_error,
            on_app_message=self._on_app_message,
            on_call_state_updated=self._on_call_state_updated,
            on_client_connected=self._on_client_connected,
            on_client_disconnected=self._on_client_disconnected,
            on_dialin_connected=self._on_dialin_connected,
            on_dialin_ready=self._on_dialin_ready,
            on_dialin_stopped=self._on_dialin_stopped,
            on_dialin_error=self._on_dialin_error,
            on_dialin_warning=self._on_dialin_warning,
            on_dialout_answered=self._on_dialout_answered,
            on_dialout_connected=self._on_dialout_connected,
            on_dialout_stopped=self._on_dialout_stopped,
            on_dialout_error=self._on_dialout_error,
            on_dialout_warning=self._on_dialout_warning,
            on_participant_joined=self._on_participant_joined,
            on_participant_left=self._on_participant_left,
            on_participant_updated=self._on_participant_updated,
            on_transcription_message=self._on_transcription_message,
            on_recording_started=self._on_recording_started,
            on_recording_stopped=self._on_recording_stopped,
            on_recording_error=self._on_recording_error,
        )
        self._params = params

        self._client = DailyTransportClient(room_url, token, bot_name, params, callbacks, self.name)
        self._input: Optional[DailyInputTransport] = None
        self._output: Optional[DailyOutputTransport] = None

        self._other_participant_has_joined = False

        # Register supported handlers. The user will only be able to register
        # these handlers.
        self._register_event_handler("on_joined")
        self._register_event_handler("on_left")
        self._register_event_handler("on_error")
        self._register_event_handler("on_app_message")
        self._register_event_handler("on_call_state_updated")
        self._register_event_handler("on_client_connected")
        self._register_event_handler("on_client_disconnected")
        self._register_event_handler("on_dialin_connected")
        self._register_event_handler("on_dialin_ready")
        self._register_event_handler("on_dialin_stopped")
        self._register_event_handler("on_dialin_error")
        self._register_event_handler("on_dialin_warning")
        self._register_event_handler("on_dialout_answered")
        self._register_event_handler("on_dialout_connected")
        self._register_event_handler("on_dialout_stopped")
        self._register_event_handler("on_dialout_error")
        self._register_event_handler("on_dialout_warning")
        self._register_event_handler("on_first_participant_joined")
        self._register_event_handler("on_participant_joined")
        self._register_event_handler("on_participant_left")
        self._register_event_handler("on_participant_updated")
        self._register_event_handler("on_transcription_message")
        self._register_event_handler("on_recording_started")
        self._register_event_handler("on_recording_stopped")
        self._register_event_handler("on_recording_error")

    #
    # BaseTransport
    #

    def input(self) -> DailyInputTransport:
        if not self._input:
            self._input = DailyInputTransport(
                self, self._client, self._params, name=self._input_name
            )
        return self._input

    def output(self) -> DailyOutputTransport:
        if not self._output:
            self._output = DailyOutputTransport(
                self, self._client, self._params, name=self._output_name
            )
        return self._output

    #
    # DailyTransport
    #

    @property
    def room_url(self) -> str:
        return self._client.room_url

    @property
    def participant_id(self) -> str:
        return self._client.participant_id

    async def send_image(self, frame: OutputImageRawFrame | SpriteFrame):
        if self._output:
            await self._output.queue_frame(frame, FrameDirection.DOWNSTREAM)

    async def send_audio(self, frame: OutputAudioRawFrame):
        if self._output:
            await self._output.queue_frame(frame, FrameDirection.DOWNSTREAM)

    def participants(self):
        return self._client.participants()

    def participant_counts(self):
        return self._client.participant_counts()

    async def start_dialout(self, settings=None):
        await self._client.start_dialout(settings)

    async def stop_dialout(self, participant_id):
        await self._client.stop_dialout(participant_id)

    async def send_dtmf(self, settings):
        await self._client.send_dtmf(settings)

    async def sip_call_transfer(self, settings):
        await self._client.sip_call_transfer(settings)

    async def sip_refer(self, settings):
        await self._client.sip_refer(settings)

    async def start_recording(self, streaming_settings=None, stream_id=None, force_new=None):
        await self._client.start_recording(streaming_settings, stream_id, force_new)

    async def stop_recording(self, stream_id=None):
        await self._client.stop_recording(stream_id)

    async def send_prebuilt_chat_message(self, message: str, user_name: Optional[str] = None):
        """Sends a chat message to Daily's Prebuilt main room.

        Args:
        message: The chat message to send
        user_name: Optional user name that will appear as sender of the message
        """
        await self._client.send_prebuilt_chat_message(message, user_name)

    async def capture_participant_transcription(self, participant_id: str):
        await self._client.capture_participant_transcription(participant_id)

    async def capture_participant_audio(
        self,
        participant_id: str,
        audio_source: str = "microphone",
    ):
        if self._input:
            await self._input.capture_participant_audio(participant_id, audio_source)

    async def capture_participant_video(
        self,
        participant_id: str,
        framerate: int = 30,
        video_source: str = "camera",
        color_format: str = "RGB",
    ):
        if self._input:
            await self._input.capture_participant_video(
                participant_id, framerate, video_source, color_format
            )

    async def update_publishing(self, publishing_settings: Mapping[str, Any]):
        await self._client.update_publishing(publishing_settings=publishing_settings)

    async def update_subscriptions(self, participant_settings=None, profile_settings=None):
        await self._client.update_subscriptions(
            participant_settings=participant_settings, profile_settings=profile_settings
        )

    async def update_remote_participants(self, remote_participants: Mapping[str, Any]):
        await self._client.update_remote_participants(remote_participants=remote_participants)
        
    async def get_last_frame_for_participant(self, participant_id: str):
        """
        Returns the most recently saved frame for this participant, or None if none stored.
        """
        if self._input:
            return await self._input.get_last_frame_for_participant(participant_id)
        return None

    async def _on_joined(self, data):
        await self._call_event_handler("on_joined", data)

    async def _on_left(self):
        await self._call_event_handler("on_left")

    async def _on_error(self, error):
        await self._call_event_handler("on_error", error)
        # Push error frame to notify the pipeline
        error_frame = ErrorFrame(error)

        if self._input:
            await self._input.push_error(error_frame)
        elif self._output:
            await self._output.push_error(error_frame)
        else:
            logger.error("Both input and output are None while trying to push error")
            raise Exception("No valid input or output channel to push error")

    async def _on_app_message(self, message: Any, sender: str):
        if self._input:
            await self._input.push_app_message(message, sender)
        await self._call_event_handler("on_app_message", message, sender)

    async def _on_call_state_updated(self, state: str):
        await self._call_event_handler("on_call_state_updated", state)

    async def _on_client_connected(self, participant: Any):
        await self._call_event_handler("on_client_connected", participant)

    async def _on_client_disconnected(self, participant: Any):
        await self._call_event_handler("on_client_disconnected", participant)

    async def _handle_dialin_ready(self, sip_endpoint: str):
        if not self._params.dialin_settings:
            return

        async with aiohttp.ClientSession() as session:
            headers = {
                "Authorization": f"Bearer {self._params.api_key}",
                "Content-Type": "application/json",
            }
            data = {
                "callId": self._params.dialin_settings.call_id,
                "callDomain": self._params.dialin_settings.call_domain,
                "sipUri": sip_endpoint,
            }

            url = f"{self._params.api_url}/dialin/pinlessCallUpdate"

            try:
                async with session.post(
                    url, headers=headers, json=data, timeout=aiohttp.ClientTimeout(total=10)
                ) as r:
                    if r.status != 200:
                        text = await r.text()
                        logger.error(
                            f"Unable to handle dialin-ready event (status: {r.status}, error: {text})"
                        )
                        return

                    logger.debug("Event dialin-ready was handled successfully")
            except asyncio.TimeoutError:
                logger.error(f"Timeout handling dialin-ready event ({url})")
            except Exception as e:
                logger.exception(f"Error handling dialin-ready event ({url}): {e}")

    async def _on_dialin_connected(self, data):
        await self._call_event_handler("on_dialin_connected", data)

    async def _on_dialin_ready(self, sip_endpoint):
        if self._params.dialin_settings:
            await self._handle_dialin_ready(sip_endpoint)
        await self._call_event_handler("on_dialin_ready", sip_endpoint)

    async def _on_dialin_stopped(self, data):
        await self._call_event_handler("on_dialin_stopped", data)

    async def _on_dialin_error(self, data):
        await self._call_event_handler("on_dialin_error", data)

    async def _on_dialin_warning(self, data):
        await self._call_event_handler("on_dialin_warning", data)

    async def _on_dialout_answered(self, data):
        await self._call_event_handler("on_dialout_answered", data)

    async def _on_dialout_connected(self, data):
        await self._call_event_handler("on_dialout_connected", data)

    async def _on_dialout_stopped(self, data):
        await self._call_event_handler("on_dialout_stopped", data)

    async def _on_dialout_error(self, data):
        await self._call_event_handler("on_dialout_error", data)

    async def _on_dialout_warning(self, data):
        await self._call_event_handler("on_dialout_warning", data)

    async def _on_participant_joined(self, participant):
        id = participant["id"]
        logger.info(f"Participant joined {id}")

        if not self._other_participant_has_joined:
            self._other_participant_has_joined = True
            await self._call_event_handler("on_first_participant_joined", participant)

        await self._call_event_handler("on_participant_joined", participant)
        # Also call on_client_connected for compatibility with other transports
        await self._call_event_handler("on_client_connected", participant)

    async def _on_participant_left(self, participant, reason):
        id = participant["id"]
        logger.info(f"Participant left {id}")
        await self._call_event_handler("on_participant_left", participant, reason)
        # Also call on_client_disconnected for compatibility with other transports
        await self._call_event_handler("on_client_disconnected", participant)

    async def _on_participant_updated(self, participant):
        await self._call_event_handler("on_participant_updated", participant)

    async def _on_transcription_message(self, message):
        await self._call_event_handler("on_transcription_message", message)

        participant_id = ""
        if "participantId" in message:
            participant_id = message["participantId"]
        if not participant_id:
            return

        text = message["text"]
        timestamp = message["timestamp"]
        is_final = message["rawResponse"]["is_final"]
        try:
            language = message["rawResponse"]["channel"]["alternatives"][0]["languages"][0]
            language = Language(language)
        except KeyError:
            language = None
        if is_final:
            frame = TranscriptionFrame(text, participant_id, timestamp, language)
            logger.debug(f"Transcription (from: {participant_id}): [{text}]")
        else:
            frame = InterimTranscriptionFrame(text, participant_id, timestamp, language)

        if self._input:
            await self._input.push_transcription_frame(frame)

    async def _on_recording_started(self, status):
        await self._call_event_handler("on_recording_started", status)

    async def _on_recording_stopped(self, stream_id):
        await self._call_event_handler("on_recording_stopped", stream_id)

    async def _on_recording_error(self, stream_id, message):
        await self._call_event_handler("on_recording_error", stream_id, message)<|MERGE_RESOLUTION|>--- conflicted
+++ resolved
@@ -1061,7 +1061,6 @@
         if frame.user_id in self._video_renderers:
             self._video_renderers[frame.user_id]["render_next_frame"].append(frame)
 
-<<<<<<< HEAD
     async def get_last_frame_for_participant(
         self, participant_id: str
     ):
@@ -1069,20 +1068,11 @@
         Returns the most recently saved frame for this participant, or None if none stored.
         """
         return self._latest_frames.get(participant_id)
-
-    async def _on_participant_video_frame(self, participant_id: str, buffer, size, format):
-        # 1) Cache the frame in the _latest_frames dictionary
-        self._latest_frames[participant_id] = {
-            "buffer": buffer,
-            "size": size,
-            "format": format
-        }
-
-=======
+       
+
     async def _on_participant_video_frame(
         self, participant_id: str, video_frame: VideoFrame, video_source: str
     ):
->>>>>>> 75d26163
         render_frame = False
 
         curr_time = time.time()
@@ -1110,6 +1100,11 @@
                 size=(video_frame.width, video_frame.height),
                 format=video_frame.color_format,
             )
+            self._latest_frames[participant_id] = {
+            "buffer": video_frame.buffer,
+            "size": (video_frame.width, video_frame.height),
+            "format": video_frame.color_format
+            }
             frame.transport_source = video_source
             await self.push_frame(frame)
             self._video_renderers[participant_id][video_source]["timestamp"] = curr_time
